--- conflicted
+++ resolved
@@ -17,16 +17,11 @@
     but often it finds multiple in which case we store all and resolve later with generate_centres_3d.
     Note - the background images must be available.
     """
-<<<<<<< HEAD
     trials, cam_idxs = resolve_targets(experiment_id, trial_id, camera_idx, frame_num)
-    logger.info(f'Generating 2d centre points for {len(trials)} trials.')
-=======
-    trials, cam_idxs = process_args(experiment_id, trial_id, camera_idx, frame_num)
     if missing_only:
         logger.info(f'Generating any missing 2D centre points for {len(trials)} trials.')
     else:
         logger.info(f'(Re)generating ALL 2D centre points for {len(trials)} trials.')
->>>>>>> 96c57291
 
     # Iterate over matching trials
     for trial in trials:
@@ -100,16 +95,11 @@
     This uses the 2d coordinates found in each of the 3 camera views to resolve any uncertainties.
     Note - background images and 2d centre points must be available for this to work.
     """
-<<<<<<< HEAD
     trials, cam_idxs = resolve_targets(experiment_id, trial_id, None, frame_num)
-    logger.info(f'Generating 3d centre points for {len(trials)} trials.')
-=======
-    trials, cam_idxs = process_args(experiment_id, trial_id, None, frame_num)
     if missing_only:
         logger.info(f'Generating any missing 3D centre points for {len(trials)} trials.')
     else:
         logger.info(f'(Re)generating ALL 3D centre points for {len(trials)} trials.')
->>>>>>> 96c57291
 
     # Iterate over matching trials
     for trial in trials:
